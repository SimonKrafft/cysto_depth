import sys
import os
sys.path.append(os.path.dirname(__file__))  # So blender's python can find this folder
import bpy
import re
from pathlib import Path
import yaml
from argparse import ArgumentParser
from omegaconf import DictConfig, OmegaConf
from config import MainConfig
import blender.blender_utils as butils
from blender.blender_cam_utils import get_blender_camera_from_3x3_P
import json
import numpy as np
import debugpy


if __name__ == '__main__':
    arguments, headless = butils.extract_system_arguments()
    parser = ArgumentParser()
    parser.add_argument('--config', default='config/config.yaml', type=str, help='path to config file')
    parser.add_argument('--debug', action='store_true', help='Will start the remote debugging on port 5678')
    parser.add_argument('--sample', action='store_true', help='run the code using a single random model')
    parser.add_argument('--render', action='store_true', help='perform rendering')
    parser.add_argument('--gpu', type=int, default=-1, help='specify gpu to use. defaults to all available')
    args = parser.parse_args(arguments)
    butils.set_gpu_rendering_preferences(args.gpu)
    cfg = yaml.safe_load(open(args.config, 'r'))
    config: MainConfig = OmegaConf.structured(cfg, DictConfig(MainConfig))

    if args.debug:
        debugpy.listen(5678)
        print("Waiting for debugger to attach... ", end='', flush=True)
        debugpy.wait_for_client()
        print("done!")

    scene = butils.init_blender(config.blender)
    scene.frame_end = config.samples_per_model
    stl_files = [f for f in Path(config.models_dir).rglob('*') if re.search(config.bladder_model_regex, str(f))]

    cam_matrix = np.asarray(json.load(open(config.camera_intrinsics, 'r'))['IntrinsicMatrix']).T
    camera, cam_data = get_blender_camera_from_3x3_P(cam_matrix, scene=scene, clip_limits=[0.001, 0.5],
                                                     scale=config.blender.render.resolution_percentage/100)
    scene.camera = camera

    particle_nodes = butils.add_tumor_particle_nodegroup(**config.tumor_particles)
<<<<<<< HEAD
    diverticulum_nodes = butils.add_diverticulum_nodegroup(**config.diverticulum)
=======
>>>>>>> c633a9ff

    endo_collection = bpy.data.collections.new("Endoscope")
    bladder_collection = bpy.data.collections.new("Bladder")
    scene.collection.children.link(endo_collection)
    scene.collection.children.link(bladder_collection)

    endo_collection.objects.link(camera)
    light, emission_node = butils.add_surface_lighting(**config.endo_light,
                                                       collection=endo_collection,
                                                       parent_object=camera)

    bpy.data.worlds["World"].node_tree.nodes["Background"].inputs[1].default_value = 0
    if args.sample:
        stl_files = [stl_files[0]]

    # set paths for rendering outputs
    output_nodes = butils.add_render_output_nodes(scene, normals=config.render_normals)
    output_nodes[0].base_path = os.path.join(config.output_folder, 'color')
    output_nodes[1].base_path = os.path.join(config.output_folder, 'depth')
    if config.render_normals:
        output_nodes[2].base_path = os.path.join(config.output_folder, 'normal')

    # create a blender object that will put the camera to random positions using a shrinkwrap constraint
    random_position = bpy.data.objects.new('random_pos', None)
    endo_collection.objects.link(random_position)
    camera.parent = random_position
    shrinkwrap_constraint = butils.add_shrinkwrap_constraint(random_position, config.shrinkwrap)

    for stl_file in stl_files:
        stl_obj = butils.import_stl(str(stl_file), center=True, collection=bladder_collection)
        butils.scale_mesh_volume(stl_obj, config.bladder_volume)
        butils.apply_transformations(stl_obj)
        shrinkwrap_constraint.target = stl_obj  # attach the constraint to the new stl model
<<<<<<< HEAD
        # add node modifier and introduce the tumor particles and the diverticulum
        diverticulum = stl_obj.modifiers.new('Diverticulum', 'NODES')
        diverticulum.node_group = diverticulum_nodes
=======
        # add node modifier and introduce the tumor particles
>>>>>>> c633a9ff
        particles = stl_obj.modifiers.new('Particles', 'NODES')
        particles.node_group = particle_nodes

        # set the name of the stl as part of the file name. index is automatically appended
        [setattr(n.file_slots[0], 'path', stl_obj.name) for n in output_nodes if n is not None]

        # record setups for rendering
        for i in range(config.samples_per_model):
            random_position.rotation_euler = np.random.uniform(0, 360, size=3)
            camera.rotation_euler = np.random.uniform(0, 1, size=3) * np.asarray(config.view_angle_max)
            shrinkwrap_constraint.distance = np.random.uniform(*config.distance_range, 1)
            emission_node.inputs[1].default_value = np.random.uniform(*config.emission_range, 1)
            random_position.keyframe_insert(frame=i + 1, data_path="rotation_euler")
            camera.keyframe_insert(frame=i + 1, data_path="rotation_euler")
            shrinkwrap_constraint.keyframe_insert(frame=i + 1, data_path="distance")
            emission_node.inputs[1].keyframe_insert(frame=i + 1, data_path="default_value")

        if args.render:
            bpy.ops.render.render(animation=True, scene=scene.name)

        if not args.sample and not headless:
            bpy.data.objects.remove(stl_obj, do_unlink=True)<|MERGE_RESOLUTION|>--- conflicted
+++ resolved
@@ -44,10 +44,7 @@
     scene.camera = camera
 
     particle_nodes = butils.add_tumor_particle_nodegroup(**config.tumor_particles)
-<<<<<<< HEAD
     diverticulum_nodes = butils.add_diverticulum_nodegroup(**config.diverticulum)
-=======
->>>>>>> c633a9ff
 
     endo_collection = bpy.data.collections.new("Endoscope")
     bladder_collection = bpy.data.collections.new("Bladder")
@@ -81,13 +78,10 @@
         butils.scale_mesh_volume(stl_obj, config.bladder_volume)
         butils.apply_transformations(stl_obj)
         shrinkwrap_constraint.target = stl_obj  # attach the constraint to the new stl model
-<<<<<<< HEAD
         # add node modifier and introduce the tumor particles and the diverticulum
         diverticulum = stl_obj.modifiers.new('Diverticulum', 'NODES')
         diverticulum.node_group = diverticulum_nodes
-=======
         # add node modifier and introduce the tumor particles
->>>>>>> c633a9ff
         particles = stl_obj.modifiers.new('Particles', 'NODES')
         particles.node_group = particle_nodes
 
