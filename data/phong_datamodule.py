--- conflicted
+++ resolved
@@ -222,18 +222,13 @@
     # matplotlib_show(*sample)
     pixel_loc = loader.dataset.resized_pixel_locations
     prediction = depth_to_normals(sample[2], loss.phong_renderer.camera_intrinsics[None], pixel_grid=pixel_loc, normalize_points=False)
-<<<<<<< HEAD
-    # matplotlib_show(prediction)
-=======
-    matplotlib_show(.5*(1+prediction))
->>>>>>> b1e4338b
+    # matplotlib_show(.5*(1+prediction))
     norm_loss = CosineSimilarity()
     normals_loss = norm_loss(prediction, sample[2])
     print(normals_loss)
     normals_loss = norm_loss(sample[2], sample[2])
     print(normals_loss)
 
-<<<<<<< HEAD
     x = depth_to_3d(sample[2], loss.phong_renderer.camera_intrinsics[None], pixel_loc, normalize_points=False).permute([0, 2, 3, 1])[0]
     x = x.reshape((x.shape[0]*x.shape[1], 3)).numpy()
     colors = sample[0][0].permute(1,2,0).numpy()
@@ -244,14 +239,6 @@
     # plt.show(block=True)
     plot_spheres(x, colors, radii=0.03)
 
-=======
-    fig = plt.figure()
-    ax = plt.axes(projection='3d')  # type: mplot3d.Axes3D
-    x = depth_to_3d(sample[2], loss.phong_renderer.camera_intrinsics[None], pixel_loc).permute([0, 2, 3, 1])[0]
-    x = x.reshape((x.shape[0]*x.shape[1], 3))
-    ax.scatter3D(x[:, 0], x[:, 1], x[:, 2])
-    plt.show(block=True)
->>>>>>> b1e4338b
         # plt.pause(5)
         # input("")
         # for i in plt.get_fignums():
